--- conflicted
+++ resolved
@@ -26,7 +26,6 @@
         }
     }
 
-<<<<<<< HEAD
     // Get all patients who need follow-up calls (from Cosmos DB)
     async getPatientsNeedingCalls() {
         try {
@@ -38,14 +37,6 @@
                 !patient.followUpCall.callInitiated
             );
         }
-=======
-    // Get all patients who need follow-up calls
-    getPatientsNeedingCalls() {
-        return this.patientsData.filter(patient =>
-            !patient.followUpCall.callCompleted &&
-            !patient.followUpCall.callInitiated
-        );
->>>>>>> c2db4e9a
     }
 
     // Get a specific patient by DocumentID (from Cosmos DB)
@@ -114,7 +105,6 @@
             console.error('[Factory] Error getting next patient for call:', error.message);
             return null;
         }
-<<<<<<< HEAD
     }
 
     // Simulate selecting a patient for calling (for demo/testing)
@@ -134,23 +124,6 @@
                 const demoPatient = patientsNeeding[0];
                 console.log(`[Factory] Using demo patient: ${demoPatient.patientName}`);
                 return demoPatient;
-=======
-
-        // Return a random patient who needs a call
-        const randomIndex = Math.floor(Math.random() * patientsNeeding.length);
-        return patientsNeeding[randomIndex];
-    }
-
-    // Simulate selecting a patient for calling (for demo/testing)
-    selectPatientForDemo(patientName = null) {
-        if (patientName) {
-            const patient = this.patientsData.find(p =>
-                p.patientName.toLowerCase().includes(patientName.toLowerCase())
-            );
-            if (patient) {
-                console.log(`[Factory] Selected patient: ${patient.patientName} for demo`);
-                return patient;
->>>>>>> c2db4e9a
             }
             
             // Fallback to local data
@@ -161,7 +134,6 @@
             console.error('[Factory] Error selecting patient for demo:', error.message);
             return this.localPatientsData[0] || null;
         }
-<<<<<<< HEAD
     }
 
     // Get patient statistics (with Cosmos DB integration)
@@ -219,30 +191,6 @@
             console.error('[Factory] Error updating patient in Cosmos DB:', error.message);
             return false;
         }
-=======
-
-        // Default to random patient for demo
-        const randomIndex = Math.floor(Math.random() * this.patientsData.length);
-        const demoPatient = this.patientsData[randomIndex];
-        console.log(`[Factory] Using random demo patient: ${demoPatient.patientName}`);
-        return demoPatient;
-    }
-
-    // Get patient statistics
-    getPatientStats() {
-        const total = this.patientsData.length;
-        const callsCompleted = this.patientsData.filter(p => p.followUpCall.callCompleted).length;
-        const callsInitiated = this.patientsData.filter(p => p.followUpCall.callInitiated && !p.followUpCall.callCompleted).length;
-        const callsPending = this.patientsData.filter(p => !p.followUpCall.callInitiated).length;
-
-        return {
-            total,
-            callsCompleted,
-            callsInitiated,
-            callsPending,
-            appointmentsScheduled: this.patientsData.filter(p => p.followUpAppointment.scheduled).length
-        };
->>>>>>> c2db4e9a
     }
 }
 
